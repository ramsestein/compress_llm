"""
Métodos de compresión optimizados para modelos de lenguaje
"""
import torch
import torch.nn as nn
from typing import Dict, Any, Tuple, Optional, Union, List
from functools import lru_cache
import numpy as np
import logging
from abc import ABC, abstractmethod

logger = logging.getLogger(__name__)

# Intentar importar TensorLy para MPO
try:
    import tensorly as tl
    from tensorly.decomposition import tensor_train, tucker, Tucker
    tl.set_backend('pytorch')
    TENSORLY_AVAILABLE = True
except ImportError:
    TENSORLY_AVAILABLE = False
    logger.warning("TensorLy no está instalado. MPO no estará disponible.")
    logger.warning("Instala con: pip install tensorly")
except Exception as e:
    TENSORLY_AVAILABLE = False
    logger.warning(f"Error al configurar TensorLy: {e}")

# Cache global para métodos compilados
_COMPILED_METHODS_CACHE = {}

class CompressionMethod(ABC):
    """Clase base para métodos de compresión"""
    
    @abstractmethod
    def compress(self, module: nn.Module, config: Dict[str, Any], 
                device: torch.device) -> nn.Module:
        """Aplica compresión al módulo"""
        pass
    
    @abstractmethod
    def estimate_compression(self, module: nn.Module, config: Dict[str, Any]) -> float:
        """Estima el ratio de compresión sin aplicar"""
        pass

class QuantizationMethod(CompressionMethod):
    """Cuantización optimizada INT8/INT4/INT2"""
    
    def __init__(self, bits: int = 8):
        self.bits = bits
        self.scale_cache = {}
    
    def compress(self, module: nn.Module, config: Dict[str, Any], 
                device: torch.device) -> nn.Module:
        """Aplica cuantización al módulo"""
        if not hasattr(module, 'weight'):
            return module
        
        # Obtener strength del config
        strength = config.get('strength', 0.5)
        
        # Para PyTorch 2.0+, usar cuantización nativa si es posible
        if hasattr(torch, 'compile') and device.type == 'cuda' and self.bits >= 4:
            return self._compress_pytorch2(module, strength, device)
        else:
            return self._compress_legacy(module, strength, device)
    
    def _compress_pytorch2(self, module: nn.Module, strength: float, 
                          device: torch.device) -> nn.Module:
        """Cuantización optimizada para PyTorch 2.0+"""
        try:
            # Usar dynamic quantization para mejor rendimiento
            if isinstance(module, nn.Linear):
                # Configurar backend
                torch.backends.quantized.engine = 'qnnpack'
                
                # Aplicar cuantización dinámica
                quantized = torch.quantization.quantize_dynamic(
                    module, 
                    {nn.Linear}, 
                    dtype=torch.qint8 if self.bits == 8 else torch.quint4x2
                )
                return quantized
        except Exception as e:
            logger.debug(f"Fallback a cuantización legacy: {e}")
            return self._compress_legacy(module, strength, device)
    
    def _compress_legacy(self, module: nn.Module, strength: float, 
                        device: torch.device) -> nn.Module:
        """Cuantización manual para compatibilidad"""
        with torch.no_grad():
            weight = module.weight.data
            
            # Convertir a float32 si es necesario
            original_dtype = weight.dtype
            if weight.dtype not in [torch.float32, torch.float64]:
                weight = weight.float()
            
            # Calcular escala y zero point según bits
            if self.bits == 2:
                # Cuantización ternaria {-1, 0, 1}
                threshold = weight.abs().mean()
                weight_q = torch.sign(weight) * (weight.abs() > threshold).float()
                weight_dq = weight_q * threshold
            elif self.bits == 4:
                qmin, qmax = -8, 7
                scale = (weight.max() - weight.min()) / (qmax - qmin)
                zero_point = qmin - weight.min() / scale
                weight_q = torch.clamp(torch.round(weight / scale + zero_point), qmin, qmax)
                weight_dq = (weight_q - zero_point) * scale
            else:  # 8 bits
                qmin, qmax = -128, 127
                scale = (weight.max() - weight.min()) / (qmax - qmin)
                zero_point = qmin - weight.min() / scale
                weight_q = torch.clamp(torch.round(weight / scale + zero_point), qmin, qmax)
                weight_dq = (weight_q - zero_point) * scale
            
            # Aplicar strength (mezcla con original)
            weight_final = weight * (1 - strength) + weight_dq * strength
            
            # Restaurar dtype original
            module.weight.data = weight_final.to(original_dtype)
        
        return module
    
    def estimate_compression(self, module: nn.Module, config: Dict[str, Any]) -> float:
        """Estima compresión por cuantización"""
        if not hasattr(module, 'weight'):
            return 0.0
        
        original_bits = 16  # FP16
        compressed_bits = self.bits
        return 1 - (compressed_bits / original_bits)

class PruningMethod(CompressionMethod):
    """Poda optimizada de pesos"""
    
    def __init__(self, structured: bool = False):
        self.structured = structured
        self._importance_cache = {}
    
    def compress(self, module: nn.Module, config: Dict[str, Any], 
                device: torch.device) -> nn.Module:
        """Aplica poda al módulo"""
        if not hasattr(module, 'weight'):
            return module
        
        strength = config.get('strength', 0.5)
        
        if self.structured:
            return self._structured_pruning(module, strength)
        else:
            return self._magnitude_pruning(module, strength)
    
    def _magnitude_pruning(self, module: nn.Module, strength: float) -> nn.Module:
        """Poda por magnitud optimizada con manejo correcto de dtype"""
        with torch.no_grad():
            weight = module.weight.data
            
            # Convertir a float32 si es necesario para quantile
            original_dtype = weight.dtype
            if weight.dtype not in [torch.float32, torch.float64]:
                weight_for_quantile = weight.float()
            else:
                weight_for_quantile = weight
            
            # Calcular umbral de poda de forma eficiente
            weight_flat = weight_for_quantile.abs().flatten()
            
            # Para tensores grandes, usar muestreo
            if weight_flat.numel() > 1e6:
                # Muestrear 100k elementos
                indices = torch.randint(0, weight_flat.numel(), (100000,))
                sample = weight_flat[indices]
                threshold = torch.quantile(sample, strength)
            else:
                threshold = torch.quantile(weight_flat, strength)
            
            # Crear máscara de poda (usando el dtype original)
            mask = weight.abs() > threshold.to(original_dtype)
            
            # Aplicar máscara
            module.weight.data *= mask.to(original_dtype)
            
            # Guardar máscara para inferencia eficiente
            module.register_buffer('pruning_mask', mask)
        
        return module
    
    def _structured_pruning(self, module: nn.Module, strength: float) -> nn.Module:
        """Poda estructurada (canales/filtros completos)"""
        if not isinstance(module, nn.Linear):
            return self._magnitude_pruning(module, strength)
        
        with torch.no_grad():
            weight = module.weight.data
            
            # Calcular importancia por fila (neurona de salida)
            importance = weight.abs().mean(dim=1)
            
            # Seleccionar filas a mantener
            k = int((1 - strength) * weight.shape[0])
            if k == 0:
                k = 1  # Mantener al menos una neurona
            
            _, indices = torch.topk(importance, k)
            
            # Crear nuevo módulo con menos neuronas
            new_module = nn.Linear(
                module.in_features,
                k,
                bias=module.bias is not None
            )
            
            # Copiar pesos seleccionados
            new_module.weight.data = weight[indices]
            if module.bias is not None:
                new_module.bias.data = module.bias.data[indices]
            
            return new_module
    
    def estimate_compression(self, module: nn.Module, config: Dict[str, Any]) -> float:
        """Estima compresión por poda"""
        strength = config.get('strength', 0.5)
        return strength  # Directamente el porcentaje podado

class LowRankApproximation(CompressionMethod):
    """Aproximación de bajo rango optimizada - NO crea módulos custom"""
    
    def __init__(self):
        self._svd_cache = {}
    
    def compress(self, module: nn.Module, config: Dict[str, Any], 
                device: torch.device) -> nn.Module:
        """Aplica descomposición de bajo rango IN-PLACE"""
        if not isinstance(module, nn.Linear):
            return module
        
        strength = config.get('strength', 0.5)
        rank_ratio = 1 - strength
        
        with torch.no_grad():
            weight = module.weight.data
            original_dtype = weight.dtype
            
            # Calcular rango objetivo
            min_dim = min(weight.shape)
            target_rank = max(1, int(min_dim * rank_ratio))
            
            try:
                # Convertir a float32 si es necesario para SVD
                if weight.dtype not in [torch.float32, torch.float64]:
                    weight = weight.float()
                
                # SVD truncado eficiente
                if weight.numel() > 1e6:
                    U, S, V = self._randomized_svd(weight, target_rank)
                else:
                    U, S, V = torch.svd_lowrank(weight, q=target_rank)
                
                # Reconstruir peso aproximado evitando la creación explícita de
                # una matriz diagonal grande.  ``torch.diag`` puede ser costoso
                # y en algunos casos provoca problemas de forma cuando las
                # orientaciones de las matrices no coinciden exactamente.  Al
                # multiplicar directamente por ``S`` aprovechamos el broadcast
                # para escalar las columnas de ``U`` antes de aplicar ``V``.
                weight_approx = (U * S) @ V.t()
                
                # Aplicar directamente al módulo original
                module.weight.data = weight_approx.to(original_dtype)
                
                logger.debug(f"SVD aplicado: {weight.shape} -> rango {target_rank}")
                
            except Exception as e:
                logger.warning(f"Error en SVD, manteniendo peso original: {e}")
                # No hacer nada, mantener el peso original
        
        return module  # Devolver el mismo módulo modificado
    
    def _randomized_svd(self, matrix: torch.Tensor, rank: int) -> Tuple[torch.Tensor, ...]:
        """SVD aleatorizado para matrices grandes"""
        m, n = matrix.shape
        
        # Generar matriz aleatoria
        omega = torch.randn(n, rank + 10, device=matrix.device, dtype=matrix.dtype)
        
        # Power iteration para mejor aproximación
        Y = matrix @ omega
        for _ in range(2):
            Y = matrix @ (matrix.T @ Y)
        
        # QR descomposición
        Q, _ = torch.linalg.qr(Y)
        
        # Proyectar y hacer SVD pequeño
        B = Q.T @ matrix
        U_tilde, S, Vh = torch.linalg.svd(B, full_matrices=False)
        U = Q @ U_tilde

<<<<<<< HEAD
        # Retornar solo los primeros 'rank' componentes. ``torch.linalg.svd``
        # devuelve ``Vh`` con forma (rank, n); usamos ``.t()`` para obtener una
        # matriz ``V`` de forma (n, rank) que coincida con la orientación de
        # ``torch.svd_lowrank``.
        return U[:, :rank], S[:rank], Vh[:rank, :].t()
=======
        # Retornar solo los primeros 'rank' componentes.
        # ``torch.linalg.svd`` devuelve ``Vh`` con forma (rank, n), por lo que
        # lo transponemos para alinear con la convención de ``torch.svd_lowrank``
        # que retorna ``V`` con forma (n, rank).
        return U[:, :rank], S[:rank], Vh[:rank, :].T
>>>>>>> 2b0cb8fc
    
    def estimate_compression(self, module: nn.Module, config: Dict[str, Any]) -> float:
        """Estima compresión por bajo rango"""
        if not isinstance(module, nn.Linear):
            return 0.0
        
        strength = config.get('strength', 0.5)
        rank_ratio = 1 - strength
        
        m, n = module.weight.shape
        original_params = m * n
        target_rank = int(min(m, n) * rank_ratio)
        compressed_params = target_rank * (m + n)
        
        return 1 - (compressed_params / original_params)

class AttentionPruning(CompressionMethod):
    """Poda de cabezas de atención optimizada"""
    
    def compress(self, module: nn.Module, config: Dict[str, Any], 
                device: torch.device) -> nn.Module:
        """Poda cabezas de atención menos importantes IN-PLACE"""
        # Verificar si es un módulo de atención
        if not self._is_attention_module(module):
            return module
        
        strength = config.get('strength', 0.5)
        
        # Buscar y modificar proyecciones de atención
        for name, child in module.named_children():
            if any(proj in name for proj in ['q_proj', 'k_proj', 'v_proj', 'o_proj', 'c_attn', 'c_proj']):
                if isinstance(child, nn.Linear):
                    with torch.no_grad():
                        weight = child.weight.data
                        
                        # Estimar número de cabezas (GPT-2 usa 12 para small)
                        hidden_size = weight.shape[0]
                        # Intentar detectar num_heads
                        if hidden_size % 12 == 0:
                            num_heads = 12
                        elif hidden_size % 8 == 0:
                            num_heads = 8
                        elif hidden_size % 16 == 0:
                            num_heads = 16
                        else:
                            num_heads = 4  # Fallback
                        
                        head_dim = hidden_size // num_heads
                        
                        # Calcular importancia por cabeza
                        weight_reshaped = weight.reshape(num_heads, head_dim, -1)
                        head_importance = weight_reshaped.abs().mean(dim=(1, 2))
                        
                        # Seleccionar cabezas a mantener
                        num_keep = max(1, int(num_heads * (1 - strength)))
                        _, keep_indices = torch.topk(head_importance, num_keep)
                        keep_indices = keep_indices.sort()[0]
                        
                        # Crear máscara para las cabezas
                        mask = torch.zeros_like(weight)
                        for idx in keep_indices:
                            start = idx * head_dim
                            end = (idx + 1) * head_dim
                            mask[start:end, :] = 1
                        
                        # Aplicar máscara directamente al peso
                        child.weight.data *= mask
                        
                        logger.debug(f"Podadas {num_heads - num_keep}/{num_heads} cabezas en {name}")
        
        return module  # Devolver el mismo módulo modificado
    
    def _is_attention_module(self, module: nn.Module) -> bool:
        """Detecta si es un módulo de atención"""
        child_names = [name for name, _ in module.named_children()]
        attention_indicators = ['q_proj', 'k_proj', 'v_proj', 'query', 'key', 'value', 'c_attn']
        return any(indicator in name for name in child_names for indicator in attention_indicators)
    
    def estimate_compression(self, module: nn.Module, config: Dict[str, Any]) -> float:
        """Estima compresión de atención"""
        strength = config.get('strength', 0.5)
        return strength * 0.7  # Las cabezas de atención típicamente comprimen menos

class MPOCompression(CompressionMethod):
    """Compresión por Matrix Product Operators usando TensorLy - NO crea módulos custom"""
    
    def __init__(self):
        if not TENSORLY_AVAILABLE:
            raise ImportError("TensorLy no está instalado. Instala con: pip install tensorly")
    
    def compress(self, module: nn.Module, config: Dict[str, Any], 
                device: torch.device) -> nn.Module:
        """Aplica descomposición MPO IN-PLACE"""
        if not isinstance(module, nn.Linear):
            return module
        
        strength = config.get('strength', 0.5)
        
        with torch.no_grad():
            weight = module.weight.data
            original_shape = weight.shape
            original_dtype = weight.dtype
            
            # Configurar rango MPO basado en strength
            max_rank = min(original_shape[0], original_shape[1]) // 2
            mpo_rank = max(2, int(max_rank * (1 - strength)))
            
            try:
                # Convertir a float32 si es necesario
                if weight.dtype not in [torch.float32, torch.float64]:
                    weight = weight.float()
                
                # Factorizar dimensiones en pares
                factors_out = self._factorize_dimension(original_shape[0])
                factors_in = self._factorize_dimension(original_shape[1])
                
                # Reshape weight a formato 4D para MPO
                weight_4d = weight.reshape(factors_out[0], factors_out[1], 
                                         factors_in[0], factors_in[1])
                
                # Aplicar descomposición tensor_train
                factors = tensor_train(weight_4d, rank=mpo_rank)
                
                # Reconstruir tensor desde los factores
                weight_reconstructed = tl.tt_to_tensor(factors)
                
                # Reshape de vuelta a 2D
                weight_reconstructed = weight_reconstructed.reshape(original_shape)
                
                # Aplicar directamente al módulo original
                module.weight.data = weight_reconstructed.to(original_dtype)
                
                logger.debug(f"MPO aplicado: {original_shape} con rango {mpo_rank}")
                
            except Exception as e:
                logger.warning(f"Error en MPO, manteniendo peso original: {e}")
                # Si falla, intentar con SVD como fallback
                try:
                    svd = LowRankApproximation()
                    return svd.compress(module, config, device)
                except:
                    pass  # Mantener original si todo falla
        
        return module  # Devolver el mismo módulo modificado
    
    def _factorize_dimension(self, dim: int) -> Tuple[int, int]:
        """Factoriza una dimensión en dos factores cercanos"""
        sqrt_dim = int(np.sqrt(dim))
        for i in range(sqrt_dim, 0, -1):
            if dim % i == 0:
                return (i, dim // i)
        return (1, dim)
    
    def estimate_compression(self, module: nn.Module, config: Dict[str, Any]) -> float:
        """Estima compresión MPO"""
        if not isinstance(module, nn.Linear):
            return 0.0
        
        strength = config.get('strength', 0.5)
        # MPO típicamente logra compresión similar a SVD pero con mejor estructura
        return strength * 0.8

class TuckerDecomposition(CompressionMethod):
    """Descomposición Tucker real usando TensorLy - NO crea módulos custom"""
    
    def __init__(self):
        if not TENSORLY_AVAILABLE:
            logger.warning("TensorLy no disponible, Tucker usará SVD como aproximación")
    
    def compress(self, module: nn.Module, config: Dict[str, Any], 
                device: torch.device) -> nn.Module:
        """Aplica descomposición Tucker IN-PLACE"""
        if not isinstance(module, nn.Linear):
            return module
        
        if not TENSORLY_AVAILABLE:
            # Fallback a SVD si no hay TensorLy
            svd = LowRankApproximation()
            return svd.compress(module, config, device)
        
        strength = config.get('strength', 0.5)
        
        with torch.no_grad():
            weight = module.weight.data
            original_shape = weight.shape
            original_dtype = weight.dtype
            
            try:
                # Convertir a float32 si es necesario
                if weight.dtype not in [torch.float32, torch.float64]:
                    weight = weight.float()
                
                # Tucker decomposition requiere tensor 3D o más
                # Para matriz 2D, agregamos dimensión dummy
                weight_3d = weight.unsqueeze(0)
                
                # Calcular ranks para Tucker
                rank_ratio = 1 - strength
                ranks = [
                    1,  # Dimensión dummy
                    max(1, int(weight.shape[0] * rank_ratio)),
                    max(1, int(weight.shape[1] * rank_ratio))
                ]
                
                # Aplicar Tucker decomposition
                from tensorly.decomposition import tucker
                core, factors = tucker(weight_3d, rank=ranks)
                
                # Reconstruir tensor
                weight_approx = tl.tucker_to_tensor((core, factors))
                weight_approx = weight_approx.squeeze(0)  # Quitar dimensión dummy
                
                # Aplicar directamente al módulo original
                module.weight.data = weight_approx.to(original_dtype)
                
                logger.debug(f"Tucker aplicado: {original_shape} con ranks {ranks[1:]}")
                
            except Exception as e:
                logger.warning(f"Error en Tucker, usando SVD como fallback: {e}")
                # Fallback a SVD
                svd = LowRankApproximation()
                return svd.compress(module, config, device)
        
        return module  # Devolver el mismo módulo modificado
    
    def estimate_compression(self, module: nn.Module, config: Dict[str, Any]) -> float:
        """Estima compresión Tucker"""
        if not isinstance(module, nn.Linear):
            return 0.0
        
        strength = config.get('strength', 0.5)
        rank_ratio = 1 - strength
        
        # Tucker típicamente comprime menos que SVD pero preserva más estructura
        m, n = module.weight.shape
        tucker_params = (m * n * rank_ratio**2) + (m + n) * rank_ratio
        original_params = m * n
        
        return 1 - (tucker_params / original_params)

class ExpertPruning(CompressionMethod):
    """Poda de expertos para modelos Mixture of Experts (MoE) - NO crea módulos custom"""
    
    def compress(self, module: nn.Module, config: Dict[str, Any], 
                device: torch.device) -> nn.Module:
        """Aplica poda de expertos IN-PLACE si es un modelo MoE"""
        
        # Detectar si es un módulo MoE
        if not self._is_moe_module(module):
            logger.debug("Expert pruning: módulo no es MoE, retornando sin cambios")
            return module
        
        strength = config.get('strength', 0.5)
        
        # Buscar y modificar componentes de expertos
        if hasattr(module, 'experts') and isinstance(module.experts, nn.ModuleList):
            num_experts = len(module.experts)
            num_to_keep = max(1, int(num_experts * (1 - strength)))
            
            # Calcular importancia de cada experto
            expert_importance = []
            for i, expert in enumerate(module.experts):
                # Calcular importancia como norma total de pesos
                importance = 0
                for p in expert.parameters():
                    importance += p.abs().mean().item()
                expert_importance.append((i, importance))
            
            # Ordenar por importancia y seleccionar los que mantener
            expert_importance.sort(key=lambda x: x[1], reverse=True)
            keep_indices = set([idx for idx, _ in expert_importance[:num_to_keep]])
            
            # Poner a cero los expertos no seleccionados
            with torch.no_grad():
                for i, expert in enumerate(module.experts):
                    if i not in keep_indices:
                        # Poner todos los parámetros del experto a cero
                        for param in expert.parameters():
                            param.data.zero_()
                        logger.debug(f"Experto {i} eliminado (puesto a cero)")
            
            # Si hay un gate/router, ajustar sus pesos también
            if hasattr(module, 'gate') and hasattr(module.gate, 'weight'):
                with torch.no_grad():
                    # Poner a cero las salidas correspondientes a expertos eliminados
                    for i in range(num_experts):
                        if i not in keep_indices:
                            if i < module.gate.weight.shape[0]:
                                module.gate.weight.data[i].zero_()
                                if module.gate.bias is not None and i < module.gate.bias.shape[0]:
                                    module.gate.bias.data[i] = -float('inf')  # Desactivar efectivamente
            
            logger.info(f"Poda de expertos: {num_experts - num_to_keep}/{num_experts} expertos eliminados")
        
        # Buscar recursivamente en submódulos
        else:
            for name, child in module.named_children():
                if 'expert' in name.lower() or 'moe' in name.lower():
                    # Aplicar poda estructurada a expertos individuales
                    with torch.no_grad():
                        if hasattr(child, 'weight'):
                            # Aplicar poda por magnitud al experto
                            weight = child.weight.data
                            threshold = torch.quantile(weight.abs().flatten(), strength)
                            mask = weight.abs() > threshold
                            child.weight.data *= mask
                            logger.debug(f"Poda aplicada a experto: {name}")
        
        return module  # Devolver el mismo módulo modificado
    
    def _is_moe_module(self, module: nn.Module) -> bool:
        """Detecta si es un módulo MoE"""
        # Verificar por atributos típicos de MoE
        moe_indicators = ['experts', 'expert_weights', 'router', 'gate']
        
        # Verificar atributos directos
        for attr in moe_indicators:
            if hasattr(module, attr):
                return True
        
        # Verificar nombres de submódulos
        for name, _ in module.named_children():
            if any(indicator in name.lower() for indicator in ['expert', 'moe', 'mixture']):
                return True
        
        # Verificar tipo de clase
        module_class = module.__class__.__name__.lower()
        if any(term in module_class for term in ['moe', 'mixture', 'expert']):
            return True
        
        return False
    
    def estimate_compression(self, module: nn.Module, config: Dict[str, Any]) -> float:
        """Estima compresión de expertos"""
        if not self._is_moe_module(module):
            return 0.0
        
        strength = config.get('strength', 0.5)
        # La poda de expertos es muy efectiva
        return strength * 0.95

class SVDDecomposition(CompressionMethod):
    """Descomposición SVD explícita - NO crea módulos custom"""
    
    def compress(self, module: nn.Module, config: Dict[str, Any], 
                device: torch.device) -> nn.Module:
        """Aplica descomposición SVD IN-PLACE"""
        # Usar LowRankApproximation que ya implementa SVD correctamente
        svd = LowRankApproximation()
        return svd.compress(module, config, device)
    
    def estimate_compression(self, module: nn.Module, config: Dict[str, Any]) -> float:
        """Estima compresión SVD"""
        svd = LowRankApproximation()
        return svd.estimate_compression(module, config)

class MixedPrecisionMethod(CompressionMethod):
    """Precisión mixta adaptativa - NO crea módulos custom"""
    
    def compress(self, module: nn.Module, config: Dict[str, Any], 
                device: torch.device) -> nn.Module:
        """Aplica precisión mixta IN-PLACE"""
        if not hasattr(module, 'weight'):
            return module
        
        strength = config.get('strength', 0.5)
        
        with torch.no_grad():
            weight = module.weight.data
            original_dtype = weight.dtype
            
            # Calcular importancia de cada peso
            importance = weight.abs()
            
            # Dividir pesos en regiones por importancia
            threshold_high = torch.quantile(importance.flatten(), 1 - strength * 0.3)
            threshold_low = torch.quantile(importance.flatten(), strength * 0.5)
            
            # Crear máscaras para diferentes precisiones
            mask_high = importance > threshold_high  # Alta precisión (sin cambios)
            mask_low = importance < threshold_low    # Baja precisión (más cuantización)
            mask_medium = ~mask_high & ~mask_low     # Precisión media
            
            # Aplicar diferentes niveles de cuantización
            weight_mixed = weight.clone()
            
            # Región de baja importancia: cuantización agresiva (simular INT4)
            if mask_low.any():
                low_weights = weight[mask_low]
                # Cuantizar a 4 bits
                scale = (low_weights.max() - low_weights.min()) / 15  # 2^4 - 1 = 15
                if scale > 0:
                    quantized = torch.round(low_weights / scale) * scale
                    weight_mixed[mask_low] = quantized
            
            # Región media: cuantización moderada (simular INT8)
            if mask_medium.any():
                medium_weights = weight[mask_medium]
                # Cuantizar a 8 bits
                scale = (medium_weights.max() - medium_weights.min()) / 255  # 2^8 - 1 = 255
                if scale > 0:
                    quantized = torch.round(medium_weights / scale) * scale
                    weight_mixed[mask_medium] = quantized
            
            # Región alta: mantener precisión original (mask_high no se toca)
            
            # Aplicar directamente al módulo
            module.weight.data = weight_mixed.to(original_dtype)
            
            logger.debug(f"Precisión mixta aplicada: {(mask_high.sum()/weight.numel()*100):.1f}% alta, "
                        f"{(mask_medium.sum()/weight.numel()*100):.1f}% media, "
                        f"{(mask_low.sum()/weight.numel()*100):.1f}% baja")
        
        return module  # Devolver el mismo módulo modificado
    
    def estimate_compression(self, module: nn.Module, config: Dict[str, Any]) -> float:
        """Estima compresión por precisión mixta"""
        strength = config.get('strength', 0.5)
        # Aproximación: 30% mantiene precisión completa, resto se reduce
        high_precision_ratio = 1 - strength * 0.3
        medium_precision_ratio = strength * 0.5
        low_precision_ratio = strength * 0.2
        
        # Calcular compresión promedio ponderada
        compression = (high_precision_ratio * 0 +      # Sin compresión
                      medium_precision_ratio * 0.5 +   # 50% compresión (INT8)
                      low_precision_ratio * 0.75)      # 75% compresión (INT4)
        
        return compression

class BlockSparseMethod(CompressionMethod):
    """Sparsidad por bloques - NO crea módulos custom"""
    
    def compress(self, module: nn.Module, config: Dict[str, Any], 
                device: torch.device) -> nn.Module:
        """Aplica sparsidad por bloques IN-PLACE"""
        if not hasattr(module, 'weight'):
            return module
        
        strength = config.get('strength', 0.5)
        block_size = config.get('block_size', 16)
        
        with torch.no_grad():
            weight = module.weight.data
            original_dtype = weight.dtype
            
            # Convertir a float32 si es necesario para cálculos
            if weight.dtype not in [torch.float32, torch.float64]:
                weight_float = weight.float()
            else:
                weight_float = weight
            
            # Dividir en bloques y calcular importancia
            h, w = weight.shape
            h_blocks = (h + block_size - 1) // block_size
            w_blocks = (w + block_size - 1) // block_size
            
            # Calcular importancia por bloque
            block_importance = torch.zeros(h_blocks, w_blocks, device=weight.device)
            
            for i in range(h_blocks):
                for j in range(w_blocks):
                    h_start = i * block_size
                    h_end = min((i + 1) * block_size, h)
                    w_start = j * block_size
                    w_end = min((j + 1) * block_size, w)
                    
                    block = weight_float[h_start:h_end, w_start:w_end]
                    block_importance[i, j] = block.abs().mean()
            
            # Seleccionar bloques a mantener
            threshold = torch.quantile(block_importance.flatten(), strength)
            
            # Crear máscara de peso completo
            mask = torch.ones_like(weight, dtype=torch.bool)
            
            # Aplicar máscara por bloques
            blocks_zeroed = 0
            total_blocks = h_blocks * w_blocks
            
            for i in range(h_blocks):
                for j in range(w_blocks):
                    if block_importance[i, j] <= threshold:
                        h_start = i * block_size
                        h_end = min((i + 1) * block_size, h)
                        w_start = j * block_size
                        w_end = min((j + 1) * block_size, w)
                        
                        mask[h_start:h_end, w_start:w_end] = False
                        blocks_zeroed += 1
            
            # Aplicar máscara directamente al peso
            module.weight.data = weight * mask.to(original_dtype)
            
            logger.debug(f"Sparsidad por bloques aplicada: {blocks_zeroed}/{total_blocks} bloques "
                        f"({blocks_zeroed/total_blocks*100:.1f}%) eliminados, tamaño de bloque: {block_size}")
        
        return module  # Devolver el mismo módulo modificado
    
    def estimate_compression(self, module: nn.Module, config: Dict[str, Any]) -> float:
        """Estima compresión por bloques"""
        strength = config.get('strength', 0.5)
        # Los bloques típicamente comprimen un poco menos que poda individual
        return strength * 0.9

# Funciones getter para todos los métodos
def get_int8_quantization():
    return QuantizationMethod(bits=8)

def get_int4_quantization():
    return QuantizationMethod(bits=4)

def get_int2_quantization():
    return QuantizationMethod(bits=2)

def get_magnitude_pruning():
    return PruningMethod(structured=False)

def get_structured_pruning():
    return PruningMethod(structured=True)

def get_low_rank_approximation():
    return LowRankApproximation()

def get_attention_pruning():
    return AttentionPruning()

def get_head_pruning():
    return AttentionPruning()

def get_tensor_decomposition():
    return LowRankApproximation()

def get_mpo():
    return MPOCompression()

def get_tucker():
    return TuckerDecomposition()

def get_svd():
    return SVDDecomposition()

def get_mixed_precision():
    return MixedPrecisionMethod()

def get_block_sparse():
    return BlockSparseMethod()

def get_expert_pruning():
    return ExpertPruning()

def get_none():
    return NullCompression()

# Diccionario completo de métodos (sin los que requieren entrenamiento)
COMPRESSION_METHODS = {
    'int8_quantization': get_int8_quantization,
    'int4_quantization': get_int4_quantization,
    'int2_quantization': get_int2_quantization,
    'magnitude_pruning': get_magnitude_pruning,
    'structured_pruning': get_structured_pruning,
    'low_rank_approximation': get_low_rank_approximation,
    'attention_pruning': get_attention_pruning,
    'head_pruning': get_head_pruning,
    'tensor_decomposition': get_tensor_decomposition,
    'mpo': get_mpo,
    'tucker': get_tucker,
    'svd': get_svd,
    'mixed_precision': get_mixed_precision,
    'block_sparse': get_block_sparse,
    'expert_pruning': get_expert_pruning,
    'none': get_none
}

class NullCompression(CompressionMethod):
    """No aplicar compresión"""
    
    def compress(self, module: nn.Module, config: Dict[str, Any], 
                device: torch.device) -> nn.Module:
        return module
    
    def estimate_compression(self, module: nn.Module, config: Dict[str, Any]) -> float:
        return 0.0

def get_compression_method(name: str) -> CompressionMethod:
    """Obtiene método de compresión con cache"""
    if name not in _COMPILED_METHODS_CACHE:
        if name not in COMPRESSION_METHODS:
            logger.warning(f"Método desconocido: {name}, usando 'none'")
            name = 'none'
        
        # Crear instancia y cachear
        method = COMPRESSION_METHODS[name]()
        _COMPILED_METHODS_CACHE[name] = method
    
    return _COMPILED_METHODS_CACHE[name]

def apply_compression(module: nn.Module, method_config: Dict[str, Any], 
                     device: torch.device) -> nn.Module:
    """Aplica un método de compresión a un módulo"""
    method_name = method_config.get('name', 'none')
    method = get_compression_method(method_name)
    
    try:
        return method.compress(module, method_config, device)
    except Exception as e:
        logger.error(f"Error aplicando {method_name}: {e}")
        return module

def estimate_compression_ratio(module: nn.Module, methods: List[Dict[str, Any]]) -> float:
    """Estima ratio de compresión total para múltiples métodos"""
    if not methods:
        return 0.0
    
    # Los métodos se aplican secuencialmente
    total_compression = 1.0
    
    for method_config in methods:
        method_name = method_config.get('name', 'none')
        method = get_compression_method(method_name)
        
        # Compresión de este método
        compression = method.estimate_compression(module, method_config)
        
        # Aplicar de forma multiplicativa
        total_compression *= (1 - compression)
    
    return 1 - total_compression

# Funciones auxiliares optimizadas
@lru_cache(maxsize=100)
def get_available_methods() -> Dict[str, str]:
    """Retorna métodos disponibles con descripciones"""
    methods = {
        'int8_quantization': 'Cuantización a 8 bits - Balance entre compresión y precisión',
        'int4_quantization': 'Cuantización a 4 bits - Mayor compresión, menor precisión',
        'int2_quantization': 'Cuantización a 2 bits - Máxima compresión, mínima precisión',
        'magnitude_pruning': 'Poda por magnitud - Elimina pesos pequeños',
        'structured_pruning': 'Poda estructurada - Elimina neuronas/canales completos',
        'low_rank_approximation': 'Aproximación de bajo rango - Factorización matricial SVD',
        'attention_pruning': 'Poda de atención - Elimina cabezas menos importantes',
        'head_pruning': 'Poda de cabezas - Alias de attention_pruning',
        'tensor_decomposition': 'Descomposición tensorial - Alias de low_rank',
        'svd': 'Descomposición SVD - Singular Value Decomposition explícita',
        'mixed_precision': 'Precisión mixta - Diferentes precisiones por importancia',
        'block_sparse': 'Sparsidad por bloques - Elimina bloques de pesos',
        'expert_pruning': 'Poda de expertos - Solo para modelos Mixture of Experts',
        'none': 'Sin compresión - Mantener capa original'
    }
    
    # Agregar métodos avanzados si TensorLy está disponible
    if TENSORLY_AVAILABLE:
        methods.update({
            'mpo': 'Matrix Product Operators - Descomposición tensorial avanzada',
            'tucker': 'Descomposición Tucker - Factorización multidimensional',
        })
    else:
        methods.update({
            'mpo': '[NO DISPONIBLE - Instalar TensorLy] Matrix Product Operators',
            'tucker': '[NO DISPONIBLE - Instalar TensorLy] Descomposición Tucker',
        })
    
    return methods

def validate_compression_config(config: Dict[str, Any]) -> bool:
    """Valida configuración de compresión"""
    required_fields = ['name']
    
    for field in required_fields:
        if field not in config:
            logger.error(f"Campo requerido faltante: {field}")
            return False
    
    # Validar método existe
    if config['name'] not in COMPRESSION_METHODS:
        logger.error(f"Método desconocido: {config['name']}")
        return False
    
    # Validar strength
    strength = config.get('strength', 0.5)
    if not 0 <= strength <= 1:
        logger.error(f"Strength debe estar entre 0 y 1: {strength}")
        return False
    
    # Advertencia especial para métodos que requieren TensorLy
    if config['name'] in ['mpo', 'tucker'] and not TENSORLY_AVAILABLE:
        logger.warning(f"{config['name']} requiere TensorLy. Instala con: pip install tensorly")
    
    return True<|MERGE_RESOLUTION|>--- conflicted
+++ resolved
@@ -296,20 +296,17 @@
         U_tilde, S, Vh = torch.linalg.svd(B, full_matrices=False)
         U = Q @ U_tilde
 
-<<<<<<< HEAD
         # Retornar solo los primeros 'rank' componentes. ``torch.linalg.svd``
         # devuelve ``Vh`` con forma (rank, n); usamos ``.t()`` para obtener una
         # matriz ``V`` de forma (n, rank) que coincida con la orientación de
         # ``torch.svd_lowrank``.
         return U[:, :rank], S[:rank], Vh[:rank, :].t()
-=======
         # Retornar solo los primeros 'rank' componentes.
         # ``torch.linalg.svd`` devuelve ``Vh`` con forma (rank, n), por lo que
         # lo transponemos para alinear con la convención de ``torch.svd_lowrank``
         # que retorna ``V`` con forma (n, rank).
         return U[:, :rank], S[:rank], Vh[:rank, :].T
->>>>>>> 2b0cb8fc
-    
+      
     def estimate_compression(self, module: nn.Module, config: Dict[str, Any]) -> float:
         """Estima compresión por bajo rango"""
         if not isinstance(module, nn.Linear):
