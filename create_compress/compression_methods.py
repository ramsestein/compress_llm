"""
Métodos de compresión optimizados para modelos de lenguaje
"""
import torch
import torch.nn as nn
from typing import Dict, Any, Tuple, Optional, Union, List
from functools import lru_cache
import numpy as np
import logging
from abc import ABC, abstractmethod

logger = logging.getLogger(__name__)

# Intentar importar TensorLy para MPO
try:
    import tensorly as tl
    from tensorly.decomposition import tensor_train, tucker, Tucker
    tl.set_backend('pytorch')
    TENSORLY_AVAILABLE = True
except ImportError:
    TENSORLY_AVAILABLE = False
    logger.warning("TensorLy no está instalado. MPO no estará disponible.")
    logger.warning("Instala con: pip install tensorly")
except Exception as e:
    TENSORLY_AVAILABLE = False
    logger.warning(f"Error al configurar TensorLy: {e}")

# Cache global para métodos compilados
_COMPILED_METHODS_CACHE = {}

class CompressionMethod(ABC):
    """Clase base para métodos de compresión"""
    
    @abstractmethod
    def compress(self, module: nn.Module, config: Dict[str, Any], 
                device: torch.device) -> nn.Module:
        """Aplica compresión al módulo"""
        pass
    
    @abstractmethod
    def estimate_compression(self, module: nn.Module, config: Dict[str, Any]) -> float:
        """Estima el ratio de compresión sin aplicar"""
        pass

class QuantizationMethod(CompressionMethod):
    """Cuantización optimizada INT8/INT4/INT2"""
    
    def __init__(self, bits: int = 8):
        self.bits = bits
        self.scale_cache = {}
    
    def compress(self, module: nn.Module, config: Dict[str, Any], 
                device: torch.device) -> nn.Module:
        """Aplica cuantización al módulo"""
        if not hasattr(module, 'weight'):
            return module
        
        # Obtener strength del config
        strength = config.get('strength', 0.5)
        
        # Para PyTorch 2.0+, usar cuantización nativa si es posible
        if hasattr(torch, 'compile') and device.type == 'cuda' and self.bits >= 4:
            return self._compress_pytorch2(module, strength, device)
        else:
            return self._compress_legacy(module, strength, device)
    
    def _compress_pytorch2(self, module: nn.Module, strength: float, 
                          device: torch.device) -> nn.Module:
        """Cuantización optimizada para PyTorch 2.0+"""
        try:
            # Usar dynamic quantization para mejor rendimiento
            if isinstance(module, nn.Linear):
                # Configurar backend
                torch.backends.quantized.engine = 'qnnpack'
                
                # Aplicar cuantización dinámica
                quantized = torch.quantization.quantize_dynamic(
                    module, 
                    {nn.Linear}, 
                    dtype=torch.qint8 if self.bits == 8 else torch.quint4x2
                )
                return quantized
        except Exception as e:
            logger.debug(f"Fallback a cuantización legacy: {e}")
            return self._compress_legacy(module, strength, device)
    
    def _compress_legacy(self, module: nn.Module, strength: float, 
                        device: torch.device) -> nn.Module:
        """Cuantización manual para compatibilidad"""
        with torch.no_grad():
            weight = module.weight.data
            
            # Convertir a float32 si es necesario
            original_dtype = weight.dtype
            if weight.dtype not in [torch.float32, torch.float64]:
                weight = weight.float()
            
            # Calcular escala y zero point según bits
            if self.bits == 2:
                # Cuantización ternaria {-1, 0, 1}
                threshold = weight.abs().mean()
                weight_q = torch.sign(weight) * (weight.abs() > threshold).float()
                weight_dq = weight_q * threshold
            elif self.bits == 4:
                qmin, qmax = -8, 7
                scale = (weight.max() - weight.min()) / (qmax - qmin)
                zero_point = qmin - weight.min() / scale
                weight_q = torch.clamp(torch.round(weight / scale + zero_point), qmin, qmax)
                weight_dq = (weight_q - zero_point) * scale
            else:  # 8 bits
                qmin, qmax = -128, 127
                scale = (weight.max() - weight.min()) / (qmax - qmin)
                zero_point = qmin - weight.min() / scale
                weight_q = torch.clamp(torch.round(weight / scale + zero_point), qmin, qmax)
                weight_dq = (weight_q - zero_point) * scale
            
            # Aplicar strength (mezcla con original)
            weight_final = weight * (1 - strength) + weight_dq * strength
            
            # Restaurar dtype original
            module.weight.data = weight_final.to(original_dtype)
        
        return module
    
    def estimate_compression(self, module: nn.Module, config: Dict[str, Any]) -> float:
        """Estima compresión por cuantización"""
        if not hasattr(module, 'weight'):
            return 0.0
        
        original_bits = 16  # FP16
        compressed_bits = self.bits
        return 1 - (compressed_bits / original_bits)

class PruningMethod(CompressionMethod):
    """Poda optimizada de pesos"""
    
    def __init__(self, structured: bool = False):
        self.structured = structured
        self._importance_cache = {}
    
    def compress(self, module: nn.Module, config: Dict[str, Any], 
                device: torch.device) -> nn.Module:
        """Aplica poda al módulo"""
        if not hasattr(module, 'weight'):
            return module
        
        strength = config.get('strength', 0.5)
        
        if self.structured:
            return self._structured_pruning(module, strength)
        else:
            return self._magnitude_pruning(module, strength)
    
    def _magnitude_pruning(self, module: nn.Module, strength: float) -> nn.Module:
        """Poda por magnitud optimizada con manejo correcto de dtype"""
        with torch.no_grad():
            weight = module.weight.data
            
            # Convertir a float32 si es necesario para quantile
            original_dtype = weight.dtype
            if weight.dtype not in [torch.float32, torch.float64]:
                weight_for_quantile = weight.float()
            else:
                weight_for_quantile = weight
            
            # Calcular umbral de poda de forma eficiente
            weight_flat = weight_for_quantile.abs().flatten()
            
            # Para tensores grandes, usar muestreo
            if weight_flat.numel() > 1e6:
                # Muestrear 100k elementos
                indices = torch.randint(0, weight_flat.numel(), (100000,))
                sample = weight_flat[indices]
                threshold = torch.quantile(sample, strength)
            else:
                threshold = torch.quantile(weight_flat, strength)
            
            # Crear máscara de poda (usando el dtype original)
            mask = weight.abs() > threshold.to(original_dtype)
            
            # Aplicar máscara
            module.weight.data *= mask.to(original_dtype)
            
            # Guardar máscara para inferencia eficiente
            module.register_buffer('pruning_mask', mask)
        
        return module
    
    def _structured_pruning(self, module: nn.Module, strength: float) -> nn.Module:
        """Poda estructurada (canales/filtros completos)"""
        if not isinstance(module, nn.Linear):
            return self._magnitude_pruning(module, strength)
        
        with torch.no_grad():
            weight = module.weight.data
            
            # Calcular importancia por fila (neurona de salida)
            importance = weight.abs().mean(dim=1)
            
            # Seleccionar filas a mantener
            k = int((1 - strength) * weight.shape[0])
            if k == 0:
                k = 1  # Mantener al menos una neurona
            
            _, indices = torch.topk(importance, k)
            
            # Crear nuevo módulo con menos neuronas
            new_module = nn.Linear(
                module.in_features,
                k,
                bias=module.bias is not None
            )
            
            # Copiar pesos seleccionados
            new_module.weight.data = weight[indices]
            if module.bias is not None:
                new_module.bias.data = module.bias.data[indices]
            
            return new_module
    
    def estimate_compression(self, module: nn.Module, config: Dict[str, Any]) -> float:
        """Estima compresión por poda"""
        strength = config.get('strength', 0.5)
        return strength  # Directamente el porcentaje podado

class LowRankApproximation(CompressionMethod):
    """Aproximación de bajo rango optimizada - NO crea módulos custom"""
    
    def __init__(self):
        self._svd_cache = {}
    
    def compress(self, module: nn.Module, config: Dict[str, Any], 
                device: torch.device) -> nn.Module:
        """Aplica descomposición de bajo rango IN-PLACE"""
        if not isinstance(module, nn.Linear):
            return module
        
        strength = config.get('strength', 0.5)
        rank_ratio = 1 - strength
        
        with torch.no_grad():
            weight = module.weight.data
            original_dtype = weight.dtype
            
            # Calcular rango objetivo
            min_dim = min(weight.shape)
            target_rank = max(1, int(min_dim * rank_ratio))
            
            try:
                # Convertir a float32 si es necesario para SVD
                if weight.dtype not in [torch.float32, torch.float64]:
                    weight = weight.float()
                
                # SVD truncado eficiente
                if weight.numel() > 1e6:
                    U, S, V = self._randomized_svd(weight, target_rank)
                else:
                    U, S, V = torch.svd_lowrank(weight, q=target_rank)
                
                # Reconstruir peso aproximado evitando la creación explícita de
                # una matriz diagonal grande.  ``torch.diag`` puede ser costoso
                # y en algunos casos provoca problemas de forma cuando las
                # orientaciones de las matrices no coinciden exactamente.  Al
                # multiplicar directamente por ``S`` aprovechamos el broadcast
                # para escalar las columnas de ``U`` antes de aplicar ``V``.
                weight_approx = (U * S) @ V.t()
                
                # Aplicar directamente al módulo original
                module.weight.data = weight_approx.to(original_dtype)
                
                logger.debug(f"SVD aplicado: {weight.shape} -> rango {target_rank}")
                
            except Exception as e:
                logger.warning(f"Error en SVD, manteniendo peso original: {e}")
                # No hacer nada, mantener el peso original
        
        return module  # Devolver el mismo módulo modificado
    
    def _randomized_svd(self, matrix: torch.Tensor, rank: int) -> Tuple[torch.Tensor, ...]:
        """SVD aleatorizado para matrices grandes"""
        m, n = matrix.shape
        
        # Generar matriz aleatoria
        omega = torch.randn(n, rank + 10, device=matrix.device, dtype=matrix.dtype)
        
        # Power iteration para mejor aproximación
        Y = matrix @ omega
        for _ in range(2):
            Y = matrix @ (matrix.T @ Y)
        
        # QR descomposición
        Q, _ = torch.linalg.qr(Y)
        
        # Proyectar y hacer SVD pequeño
        B = Q.T @ matrix
        U_tilde, S, Vh = torch.linalg.svd(B, full_matrices=False)
        U = Q @ U_tilde

        # Retornar solo los primeros 'rank' componentes. ``torch.linalg.svd``
        # devuelve ``Vh`` con forma (rank, n); usamos ``.t()`` para obtener una
        # matriz ``V`` de forma (n, rank) que coincida con la orientación de
        # ``torch.svd_lowrank``.
        return U[:, :rank], S[:rank], Vh[:rank, :].t()
<<<<<<< HEAD
    
=======
        # Retornar solo los primeros 'rank' componentes.
        # ``torch.linalg.svd`` devuelve ``Vh`` con forma (rank, n), por lo que
        # lo transponemos para alinear con la convención de ``torch.svd_lowrank``
        # que retorna ``V`` con forma (n, rank).
        return U[:, :rank], S[:rank], Vh[:rank, :].T
      
>>>>>>> ed6fe36b
    def estimate_compression(self, module: nn.Module, config: Dict[str, Any]) -> float:
        """Estima compresión por bajo rango"""
        if not isinstance(module, nn.Linear):
            return 0.0
        
        strength = config.get('strength', 0.5)
        rank_ratio = 1 - strength
        
        m, n = module.weight.shape
        original_params = m * n
        target_rank = int(min(m, n) * rank_ratio)
        compressed_params = target_rank * (m + n)
        
        return 1 - (compressed_params / original_params)

class AttentionPruning(CompressionMethod):
    """Poda de cabezas de atención optimizada"""
    
    def compress(self, module: nn.Module, config: Dict[str, Any], 
                device: torch.device) -> nn.Module:
        """Poda cabezas de atención menos importantes IN-PLACE"""
        # Verificar si es un módulo de atención
        if not self._is_attention_module(module):
            return module
        
        strength = config.get('strength', 0.5)
        
        # Buscar y modificar proyecciones de atención
        for name, child in module.named_children():
            if any(proj in name for proj in ['q_proj', 'k_proj', 'v_proj', 'o_proj', 'c_attn', 'c_proj']):
                if isinstance(child, nn.Linear):
                    with torch.no_grad():
                        weight = child.weight.data
                        
                        # Estimar número de cabezas (GPT-2 usa 12 para small)
                        hidden_size = weight.shape[0]
                        # Intentar detectar num_heads
                        if hidden_size % 12 == 0:
                            num_heads = 12
                        elif hidden_size % 8 == 0:
                            num_heads = 8
                        elif hidden_size % 16 == 0:
                            num_heads = 16
                        else:
                            num_heads = 4  # Fallback
                        
                        head_dim = hidden_size // num_heads
                        
                        # Calcular importancia por cabeza
                        weight_reshaped = weight.reshape(num_heads, head_dim, -1)
                        head_importance = weight_reshaped.abs().mean(dim=(1, 2))
                        
                        # Seleccionar cabezas a mantener
                        num_keep = max(1, int(num_heads * (1 - strength)))
                        _, keep_indices = torch.topk(head_importance, num_keep)
                        keep_indices = keep_indices.sort()[0]
                        
                        # Crear máscara para las cabezas
                        mask = torch.zeros_like(weight)
                        for idx in keep_indices:
                            start = idx * head_dim
                            end = (idx + 1) * head_dim
                            mask[start:end, :] = 1
                        
                        # Aplicar máscara directamente al peso
                        child.weight.data *= mask
                        
                        logger.debug(f"Podadas {num_heads - num_keep}/{num_heads} cabezas en {name}")
        
        return module  # Devolver el mismo módulo modificado
    
    def _is_attention_module(self, module: nn.Module) -> bool:
        """Detecta si es un módulo de atención"""
        child_names = [name for name, _ in module.named_children()]
        attention_indicators = ['q_proj', 'k_proj', 'v_proj', 'query', 'key', 'value', 'c_attn']
        return any(indicator in name for name in child_names for indicator in attention_indicators)
    
    def estimate_compression(self, module: nn.Module, config: Dict[str, Any]) -> float:
        """Estima compresión de atención"""
        strength = config.get('strength', 0.5)
        return strength * 0.7  # Las cabezas de atención típicamente comprimen menos

class MPOCompression(CompressionMethod):
    """Compresión por Matrix Product Operators usando TensorLy - NO crea módulos custom"""
    
    def __init__(self):
        if not TENSORLY_AVAILABLE:
            raise ImportError("TensorLy no está instalado. Instala con: pip install tensorly")
    
    def compress(self, module: nn.Module, config: Dict[str, Any], 
                device: torch.device) -> nn.Module:
        """Aplica descomposición MPO IN-PLACE"""
        if not isinstance(module, nn.Linear):
            return module
        
        strength = config.get('strength', 0.5)
        
        with torch.no_grad():
            weight = module.weight.data
            original_shape = weight.shape
            original_dtype = weight.dtype
            
            # Configurar rango MPO basado en strength
            max_rank = min(original_shape[0], original_shape[1]) // 2
            mpo_rank = max(2, int(max_rank * (1 - strength)))
            
            try:
                # Convertir a float32 si es necesario
                if weight.dtype not in [torch.float32, torch.float64]:
                    weight = weight.float()
                
                # Factorizar dimensiones en pares
                factors_out = self._factorize_dimension(original_shape[0])
                factors_in = self._factorize_dimension(original_shape[1])
                
                # Reshape weight a formato 4D para MPO
                weight_4d = weight.reshape(factors_out[0], factors_out[1], 
                                         factors_in[0], factors_in[1])
                
                # Aplicar descomposición tensor_train
                factors = tensor_train(weight_4d, rank=mpo_rank)
                
                # Reconstruir tensor desde los factores
                weight_reconstructed = tl.tt_to_tensor(factors)
                
                # Reshape de vuelta a 2D
                weight_reconstructed = weight_reconstructed.reshape(original_shape)
                
                # Aplicar directamente al módulo original
                module.weight.data = weight_reconstructed.to(original_dtype)
                
                logger.debug(f"MPO aplicado: {original_shape} con rango {mpo_rank}")
                
            except Exception as e:
                logger.warning(f"Error en MPO, manteniendo peso original: {e}")
                # Si falla, intentar con SVD como fallback
                try:
                    svd = LowRankApproximation()
                    return svd.compress(module, config, device)
                except:
                    pass  # Mantener original si todo falla
        
        return module  # Devolver el mismo módulo modificado
    
    def _factorize_dimension(self, dim: int) -> Tuple[int, int]:
        """Factoriza una dimensión en dos factores cercanos"""
        sqrt_dim = int(np.sqrt(dim))
        for i in range(sqrt_dim, 0, -1):
            if dim % i == 0:
                return (i, dim // i)
        return (1, dim)
    
    def estimate_compression(self, module: nn.Module, config: Dict[str, Any]) -> float:
        """Estima compresión MPO"""
        if not isinstance(module, nn.Linear):
            return 0.0
        
        strength = config.get('strength', 0.5)
        # MPO típicamente logra compresión similar a SVD pero con mejor estructura
        return strength * 0.8

class TuckerDecomposition(CompressionMethod):
    """Descomposición Tucker real usando TensorLy - NO crea módulos custom"""
    
    def __init__(self):
        if not TENSORLY_AVAILABLE:
            logger.warning("TensorLy no disponible, Tucker usará SVD como aproximación")
    
    def compress(self, module: nn.Module, config: Dict[str, Any], 
                device: torch.device) -> nn.Module:
        """Aplica descomposición Tucker IN-PLACE"""
        if not isinstance(module, nn.Linear):
            return module
        
        if not TENSORLY_AVAILABLE:
            # Fallback a SVD si no hay TensorLy
            svd = LowRankApproximation()
            return svd.compress(module, config, device)
        
        strength = config.get('strength', 0.5)
        
        with torch.no_grad():
            weight = module.weight.data
            original_shape = weight.shape
            original_dtype = weight.dtype
            
            try:
                # Convertir a float32 si es necesario
                if weight.dtype not in [torch.float32, torch.float64]:
                    weight = weight.float()
                
                # Tucker decomposition requiere tensor 3D o más
                # Para matriz 2D, agregamos dimensión dummy
                weight_3d = weight.unsqueeze(0)
                
                # Calcular ranks para Tucker
                rank_ratio = 1 - strength
                ranks = [
                    1,  # Dimensión dummy
                    max(1, int(weight.shape[0] * rank_ratio)),
                    max(1, int(weight.shape[1] * rank_ratio))
                ]
                
                # Aplicar Tucker decomposition
                from tensorly.decomposition import tucker
                core, factors = tucker(weight_3d, rank=ranks)
                
                # Reconstruir tensor
                weight_approx = tl.tucker_to_tensor((core, factors))
                weight_approx = weight_approx.squeeze(0)  # Quitar dimensión dummy
                
                # Aplicar directamente al módulo original
                module.weight.data = weight_approx.to(original_dtype)
                
                logger.debug(f"Tucker aplicado: {original_shape} con ranks {ranks[1:]}")
                
            except Exception as e:
                logger.warning(f"Error en Tucker, usando SVD como fallback: {e}")
                # Fallback a SVD
                svd = LowRankApproximation()
                return svd.compress(module, config, device)
        
        return module  # Devolver el mismo módulo modificado
    
    def estimate_compression(self, module: nn.Module, config: Dict[str, Any]) -> float:
        """Estima compresión Tucker"""
        if not isinstance(module, nn.Linear):
            return 0.0
        
        strength = config.get('strength', 0.5)
        rank_ratio = 1 - strength
        
        # Tucker típicamente comprime menos que SVD pero preserva más estructura
        m, n = module.weight.shape
        tucker_params = (m * n * rank_ratio**2) + (m + n) * rank_ratio
        original_params = m * n
        
        return 1 - (tucker_params / original_params)

class ExpertPruning(CompressionMethod):
    """Poda de expertos para modelos Mixture of Experts (MoE) - NO crea módulos custom"""
    
    def compress(self, module: nn.Module, config: Dict[str, Any], 
                device: torch.device) -> nn.Module:
        """Aplica poda de expertos IN-PLACE si es un modelo MoE"""
        
        # Detectar si es un módulo MoE
        if not self._is_moe_module(module):
            logger.debug("Expert pruning: módulo no es MoE, retornando sin cambios")
            return module
        
        strength = config.get('strength', 0.5)
        
        # Buscar y modificar componentes de expertos
        if hasattr(module, 'experts') and isinstance(module.experts, nn.ModuleList):
            num_experts = len(module.experts)
            num_to_keep = max(1, int(num_experts * (1 - strength)))
            
            # Calcular importancia de cada experto
            expert_importance = []
            for i, expert in enumerate(module.experts):
                # Calcular importancia como norma total de pesos
                importance = 0
                for p in expert.parameters():
                    importance += p.abs().mean().item()
                expert_importance.append((i, importance))
            
            # Ordenar por importancia y seleccionar los que mantener
            expert_importance.sort(key=lambda x: x[1], reverse=True)
            keep_indices = set([idx for idx, _ in expert_importance[:num_to_keep]])
            
            # Poner a cero los expertos no seleccionados
            with torch.no_grad():
                for i, expert in enumerate(module.experts):
                    if i not in keep_indices:
                        # Poner todos los parámetros del experto a cero
                        for param in expert.parameters():
                            param.data.zero_()
                        logger.debug(f"Experto {i} eliminado (puesto a cero)")
            
            # Si hay un gate/router, ajustar sus pesos también
            if hasattr(module, 'gate') and hasattr(module.gate, 'weight'):
                with torch.no_grad():
                    # Poner a cero las salidas correspondientes a expertos eliminados
                    for i in range(num_experts):
                        if i not in keep_indices:
                            if i < module.gate.weight.shape[0]:
                                module.gate.weight.data[i].zero_()
                                if module.gate.bias is not None and i < module.gate.bias.shape[0]:
                                    module.gate.bias.data[i] = -float('inf')  # Desactivar efectivamente
            
            logger.info(f"Poda de expertos: {num_experts - num_to_keep}/{num_experts} expertos eliminados")
        
        # Buscar recursivamente en submódulos
        else:
            for name, child in module.named_children():
                if 'expert' in name.lower() or 'moe' in name.lower():
                    # Aplicar poda estructurada a expertos individuales
                    with torch.no_grad():
                        if hasattr(child, 'weight'):
                            # Aplicar poda por magnitud al experto
                            weight = child.weight.data
                            threshold = torch.quantile(weight.abs().flatten(), strength)
                            mask = weight.abs() > threshold
                            child.weight.data *= mask
                            logger.debug(f"Poda aplicada a experto: {name}")
        
        return module  # Devolver el mismo módulo modificado
    
    def _is_moe_module(self, module: nn.Module) -> bool:
        """Detecta si es un módulo MoE"""
        # Verificar por atributos típicos de MoE
        moe_indicators = ['experts', 'expert_weights', 'router', 'gate']
        
        # Verificar atributos directos
        for attr in moe_indicators:
            if hasattr(module, attr):
                return True
        
        # Verificar nombres de submódulos
        for name, _ in module.named_children():
            if any(indicator in name.lower() for indicator in ['expert', 'moe', 'mixture']):
                return True
        
        # Verificar tipo de clase
        module_class = module.__class__.__name__.lower()
        if any(term in module_class for term in ['moe', 'mixture', 'expert']):
            return True
        
        return False
    
    def estimate_compression(self, module: nn.Module, config: Dict[str, Any]) -> float:
        """Estima compresión de expertos"""
        if not self._is_moe_module(module):
            return 0.0
        
        strength = config.get('strength', 0.5)
        # La poda de expertos es muy efectiva
        return strength * 0.95

class SVDDecomposition(CompressionMethod):
    """Descomposición SVD explícita - NO crea módulos custom"""
    
    def compress(self, module: nn.Module, config: Dict[str, Any], 
                device: torch.device) -> nn.Module:
        """Aplica descomposición SVD IN-PLACE"""
        # Usar LowRankApproximation que ya implementa SVD correctamente
        svd = LowRankApproximation()
        return svd.compress(module, config, device)
    
    def estimate_compression(self, module: nn.Module, config: Dict[str, Any]) -> float:
        """Estima compresión SVD"""
        svd = LowRankApproximation()
        return svd.estimate_compression(module, config)

class MixedPrecisionMethod(CompressionMethod):
    """Precisión mixta adaptativa - NO crea módulos custom"""
    
    def compress(self, module: nn.Module, config: Dict[str, Any], 
                device: torch.device) -> nn.Module:
        """Aplica precisión mixta IN-PLACE"""
        if not hasattr(module, 'weight'):
            return module
        
        strength = config.get('strength', 0.5)
        
        with torch.no_grad():
            weight = module.weight.data
            original_dtype = weight.dtype
            
            # Calcular importancia de cada peso
            importance = weight.abs()
            
            # Dividir pesos en regiones por importancia
            threshold_high = torch.quantile(importance.flatten(), 1 - strength * 0.3)
            threshold_low = torch.quantile(importance.flatten(), strength * 0.5)
            
            # Crear máscaras para diferentes precisiones
            mask_high = importance > threshold_high  # Alta precisión (sin cambios)
            mask_low = importance < threshold_low    # Baja precisión (más cuantización)
            mask_medium = ~mask_high & ~mask_low     # Precisión media
            
            # Aplicar diferentes niveles de cuantización
            weight_mixed = weight.clone()
            
            # Región de baja importancia: cuantización agresiva (simular INT4)
            if mask_low.any():
                low_weights = weight[mask_low]
                # Cuantizar a 4 bits
                scale = (low_weights.max() - low_weights.min()) / 15  # 2^4 - 1 = 15
                if scale > 0:
                    quantized = torch.round(low_weights / scale) * scale
                    weight_mixed[mask_low] = quantized
            
            # Región media: cuantización moderada (simular INT8)
            if mask_medium.any():
                medium_weights = weight[mask_medium]
                # Cuantizar a 8 bits
                scale = (medium_weights.max() - medium_weights.min()) / 255  # 2^8 - 1 = 255
                if scale > 0:
                    quantized = torch.round(medium_weights / scale) * scale
                    weight_mixed[mask_medium] = quantized
            
            # Región alta: mantener precisión original (mask_high no se toca)
            
            # Aplicar directamente al módulo
            module.weight.data = weight_mixed.to(original_dtype)
            
            logger.debug(f"Precisión mixta aplicada: {(mask_high.sum()/weight.numel()*100):.1f}% alta, "
                        f"{(mask_medium.sum()/weight.numel()*100):.1f}% media, "
                        f"{(mask_low.sum()/weight.numel()*100):.1f}% baja")
        
        return module  # Devolver el mismo módulo modificado
    
    def estimate_compression(self, module: nn.Module, config: Dict[str, Any]) -> float:
        """Estima compresión por precisión mixta"""
        strength = config.get('strength', 0.5)
        # Aproximación: 30% mantiene precisión completa, resto se reduce
        high_precision_ratio = 1 - strength * 0.3
        medium_precision_ratio = strength * 0.5
        low_precision_ratio = strength * 0.2
        
        # Calcular compresión promedio ponderada
        compression = (high_precision_ratio * 0 +      # Sin compresión
                      medium_precision_ratio * 0.5 +   # 50% compresión (INT8)
                      low_precision_ratio * 0.75)      # 75% compresión (INT4)
        
        return compression

class BlockSparseMethod(CompressionMethod):
    """Sparsidad por bloques - NO crea módulos custom"""
    
    def compress(self, module: nn.Module, config: Dict[str, Any], 
                device: torch.device) -> nn.Module:
        """Aplica sparsidad por bloques IN-PLACE"""
        if not hasattr(module, 'weight'):
            return module
        
        strength = config.get('strength', 0.5)
        block_size = config.get('block_size', 16)
        
        with torch.no_grad():
            weight = module.weight.data
            original_dtype = weight.dtype
            
            # Convertir a float32 si es necesario para cálculos
            if weight.dtype not in [torch.float32, torch.float64]:
                weight_float = weight.float()
            else:
                weight_float = weight
            
            # Dividir en bloques y calcular importancia
            h, w = weight.shape
            h_blocks = (h + block_size - 1) // block_size
            w_blocks = (w + block_size - 1) // block_size
            
            # Calcular importancia por bloque
            block_importance = torch.zeros(h_blocks, w_blocks, device=weight.device)
            
            for i in range(h_blocks):
                for j in range(w_blocks):
                    h_start = i * block_size
                    h_end = min((i + 1) * block_size, h)
                    w_start = j * block_size
                    w_end = min((j + 1) * block_size, w)
                    
                    block = weight_float[h_start:h_end, w_start:w_end]
                    block_importance[i, j] = block.abs().mean()
            
            # Seleccionar bloques a mantener
            threshold = torch.quantile(block_importance.flatten(), strength)
            
            # Crear máscara de peso completo
            mask = torch.ones_like(weight, dtype=torch.bool)
            
            # Aplicar máscara por bloques
            blocks_zeroed = 0
            total_blocks = h_blocks * w_blocks
            
            for i in range(h_blocks):
                for j in range(w_blocks):
                    if block_importance[i, j] <= threshold:
                        h_start = i * block_size
                        h_end = min((i + 1) * block_size, h)
                        w_start = j * block_size
                        w_end = min((j + 1) * block_size, w)
                        
                        mask[h_start:h_end, w_start:w_end] = False
                        blocks_zeroed += 1
            
            # Aplicar máscara directamente al peso
            module.weight.data = weight * mask.to(original_dtype)
            
            logger.debug(f"Sparsidad por bloques aplicada: {blocks_zeroed}/{total_blocks} bloques "
                        f"({blocks_zeroed/total_blocks*100:.1f}%) eliminados, tamaño de bloque: {block_size}")
        
        return module  # Devolver el mismo módulo modificado
    
    def estimate_compression(self, module: nn.Module, config: Dict[str, Any]) -> float:
        """Estima compresión por bloques"""
        strength = config.get('strength', 0.5)
        # Los bloques típicamente comprimen un poco menos que poda individual
        return strength * 0.9

# Funciones getter para todos los métodos
def get_int8_quantization():
    return QuantizationMethod(bits=8)

def get_int4_quantization():
    return QuantizationMethod(bits=4)

def get_int2_quantization():
    return QuantizationMethod(bits=2)

def get_magnitude_pruning():
    return PruningMethod(structured=False)

def get_structured_pruning():
    return PruningMethod(structured=True)

def get_low_rank_approximation():
    return LowRankApproximation()

def get_attention_pruning():
    return AttentionPruning()

def get_head_pruning():
    return AttentionPruning()

def get_tensor_decomposition():
    return LowRankApproximation()

def get_mpo():
    return MPOCompression()

def get_tucker():
    return TuckerDecomposition()

def get_svd():
    return SVDDecomposition()

def get_mixed_precision():
    return MixedPrecisionMethod()

def get_block_sparse():
    return BlockSparseMethod()

def get_expert_pruning():
    return ExpertPruning()

def get_none():
    return NullCompression()

# Diccionario completo de métodos (sin los que requieren entrenamiento)
COMPRESSION_METHODS = {
    'int8_quantization': get_int8_quantization,
    'int4_quantization': get_int4_quantization,
    'int2_quantization': get_int2_quantization,
    'magnitude_pruning': get_magnitude_pruning,
    'structured_pruning': get_structured_pruning,
    'low_rank_approximation': get_low_rank_approximation,
    'attention_pruning': get_attention_pruning,
    'head_pruning': get_head_pruning,
    'tensor_decomposition': get_tensor_decomposition,
    'mpo': get_mpo,
    'tucker': get_tucker,
    'svd': get_svd,
    'mixed_precision': get_mixed_precision,
    'block_sparse': get_block_sparse,
    'expert_pruning': get_expert_pruning,
    'none': get_none
}

class NullCompression(CompressionMethod):
    """No aplicar compresión"""
    
    def compress(self, module: nn.Module, config: Dict[str, Any], 
                device: torch.device) -> nn.Module:
        return module
    
    def estimate_compression(self, module: nn.Module, config: Dict[str, Any]) -> float:
        return 0.0

def get_compression_method(name: str) -> CompressionMethod:
    """Obtiene método de compresión con cache"""
    if name not in _COMPILED_METHODS_CACHE:
        if name not in COMPRESSION_METHODS:
            logger.warning(f"Método desconocido: {name}, usando 'none'")
            name = 'none'
        
        # Crear instancia y cachear
        method = COMPRESSION_METHODS[name]()
        _COMPILED_METHODS_CACHE[name] = method
    
    return _COMPILED_METHODS_CACHE[name]

def apply_compression(module: nn.Module, method_config: Dict[str, Any], 
                     device: torch.device) -> nn.Module:
    """Aplica un método de compresión a un módulo"""
    method_name = method_config.get('name', 'none')
    method = get_compression_method(method_name)
    
    try:
        return method.compress(module, method_config, device)
    except Exception as e:
        logger.error(f"Error aplicando {method_name}: {e}")
        return module

def estimate_compression_ratio(module: nn.Module, methods: List[Dict[str, Any]]) -> float:
    """Estima ratio de compresión total para múltiples métodos"""
    if not methods:
        return 0.0
    
    # Los métodos se aplican secuencialmente
    total_compression = 1.0
    
    for method_config in methods:
        method_name = method_config.get('name', 'none')
        method = get_compression_method(method_name)
        
        # Compresión de este método
        compression = method.estimate_compression(module, method_config)
        
        # Aplicar de forma multiplicativa
        total_compression *= (1 - compression)
    
    return 1 - total_compression

# Funciones auxiliares optimizadas
@lru_cache(maxsize=100)
def get_available_methods() -> Dict[str, str]:
    """Retorna métodos disponibles con descripciones"""
    methods = {
        'int8_quantization': 'Cuantización a 8 bits - Balance entre compresión y precisión',
        'int4_quantization': 'Cuantización a 4 bits - Mayor compresión, menor precisión',
        'int2_quantization': 'Cuantización a 2 bits - Máxima compresión, mínima precisión',
        'magnitude_pruning': 'Poda por magnitud - Elimina pesos pequeños',
        'structured_pruning': 'Poda estructurada - Elimina neuronas/canales completos',
        'low_rank_approximation': 'Aproximación de bajo rango - Factorización matricial SVD',
        'attention_pruning': 'Poda de atención - Elimina cabezas menos importantes',
        'head_pruning': 'Poda de cabezas - Alias de attention_pruning',
        'tensor_decomposition': 'Descomposición tensorial - Alias de low_rank',
        'svd': 'Descomposición SVD - Singular Value Decomposition explícita',
        'mixed_precision': 'Precisión mixta - Diferentes precisiones por importancia',
        'block_sparse': 'Sparsidad por bloques - Elimina bloques de pesos',
        'expert_pruning': 'Poda de expertos - Solo para modelos Mixture of Experts',
        'none': 'Sin compresión - Mantener capa original'
    }
    
    # Agregar métodos avanzados si TensorLy está disponible
    if TENSORLY_AVAILABLE:
        methods.update({
            'mpo': 'Matrix Product Operators - Descomposición tensorial avanzada',
            'tucker': 'Descomposición Tucker - Factorización multidimensional',
        })
    else:
        methods.update({
            'mpo': '[NO DISPONIBLE - Instalar TensorLy] Matrix Product Operators',
            'tucker': '[NO DISPONIBLE - Instalar TensorLy] Descomposición Tucker',
        })
    
    return methods

def validate_compression_config(config: Dict[str, Any]) -> bool:
    """Valida configuración de compresión"""
    required_fields = ['name']
    
    for field in required_fields:
        if field not in config:
            logger.error(f"Campo requerido faltante: {field}")
            return False
    
    # Validar método existe
    if config['name'] not in COMPRESSION_METHODS:
        logger.error(f"Método desconocido: {config['name']}")
        return False
    
    # Validar strength
    strength = config.get('strength', 0.5)
    if not 0 <= strength <= 1:
        logger.error(f"Strength debe estar entre 0 y 1: {strength}")
        return False
    
    # Advertencia especial para métodos que requieren TensorLy
    if config['name'] in ['mpo', 'tucker'] and not TENSORLY_AVAILABLE:
        logger.warning(f"{config['name']} requiere TensorLy. Instala con: pip install tensorly")
    
    return True<|MERGE_RESOLUTION|>--- conflicted
+++ resolved
@@ -301,16 +301,12 @@
         # matriz ``V`` de forma (n, rank) que coincida con la orientación de
         # ``torch.svd_lowrank``.
         return U[:, :rank], S[:rank], Vh[:rank, :].t()
-<<<<<<< HEAD
-    
-=======
         # Retornar solo los primeros 'rank' componentes.
         # ``torch.linalg.svd`` devuelve ``Vh`` con forma (rank, n), por lo que
         # lo transponemos para alinear con la convención de ``torch.svd_lowrank``
         # que retorna ``V`` con forma (n, rank).
         return U[:, :rank], S[:rank], Vh[:rank, :].T
       
->>>>>>> ed6fe36b
     def estimate_compression(self, module: nn.Module, config: Dict[str, Any]) -> float:
         """Estima compresión por bajo rango"""
         if not isinstance(module, nn.Linear):
