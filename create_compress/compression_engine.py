--- conflicted
+++ resolved
@@ -1,9 +1,3 @@
-<<<<<<< HEAD
-=======
-"""
-Motor de compresión que aplica diferentes técnicas de compresión a modelos
-"""
->>>>>>> deefaa47
 import torch
 import torch.nn as nn
 from dataclasses import dataclass
@@ -101,8 +95,14 @@
                 success=False,
                 error=str(exc),
             )
-<<<<<<< HEAD
-=======
+
+
+    # ------------------------------------------------------------------
+    # Utilidades
+    # ------------------------------------------------------------------
+    def _module_size(self, module: nn.Module) -> int:
+        """Calcula el tamaño en bytes de ``module``."""
+        return sum(p.numel() * p.element_size() for p in module.parameters())
             return module, result
     
     def _calculate_module_size(self, module: nn.Module) -> int:
@@ -734,12 +734,3 @@
         
         # Por ahora, retornar matriz aleatoria del tamaño correcto
         return torch.randn(self.out_features, self.in_features, device=self.cores[0].device)
-
->>>>>>> deefaa47
-
-    # ------------------------------------------------------------------
-    # Utilidades
-    # ------------------------------------------------------------------
-    def _module_size(self, module: nn.Module) -> int:
-        """Calcula el tamaño en bytes de ``module``."""
-        return sum(p.numel() * p.element_size() for p in module.parameters())