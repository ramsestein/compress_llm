--- conflicted
+++ resolved
@@ -261,7 +261,6 @@
                     )
                     sys.setrecursionlimit(new_limit)
             else:
-<<<<<<< HEAD
                 # Si después de varios intentos sigue fallando, propagar un
                 # error más descriptivo encadenado con el último
                 # ``RecursionError`` observado.  Esto evita mensajes crípticos
@@ -270,12 +269,10 @@
                     raise RuntimeError(
                         "Fallo al guardar el modelo incluso tras aumentar el límite de recursión"
                     ) from last_error
-=======
                 # Si después de varios intentos sigue fallando, propagar el
                 # último error registrado para que el usuario tenga visibilidad.
                 if last_error is not None:
                     raise last_error
->>>>>>> 2b0cb8fc
                 raise RuntimeError(
                     "Fallo al guardar el modelo incluso tras aumentar el límite de recursión"
                 )
